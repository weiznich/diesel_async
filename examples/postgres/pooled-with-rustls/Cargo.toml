[package]
name = "pooled-with-rustls"
version = "0.1.0"
edition = "2021"

# See more keys and their definitions at https://doc.rust-lang.org/cargo/reference/manifest.html

[dependencies]
diesel-async = { version = "0.5.0", path = "../../../", features = ["bb8", "postgres"] }
futures-util = "0.3.21"
rustls = "0.23.8"
rustls-platform-verifier = "0.5.0"
tokio = { version = "1.2.0", default-features = false, features = ["macros", "rt-multi-thread"] }
tokio-postgres = "0.7.7"
<<<<<<< HEAD
tokio-postgres-rustls = "0.12.0"


[dependencies.diesel]
version = "2.2.0"
default-features = false
git = "https://github.com/diesel-rs/diesel"
branch = "master"
=======
tokio-postgres-rustls = "0.13.0"
>>>>>>> 7e0267bd
<|MERGE_RESOLUTION|>--- conflicted
+++ resolved
@@ -12,15 +12,11 @@
 rustls-platform-verifier = "0.5.0"
 tokio = { version = "1.2.0", default-features = false, features = ["macros", "rt-multi-thread"] }
 tokio-postgres = "0.7.7"
-<<<<<<< HEAD
-tokio-postgres-rustls = "0.12.0"
+tokio-postgres-rustls = "0.13.0"
 
 
 [dependencies.diesel]
 version = "2.2.0"
 default-features = false
 git = "https://github.com/diesel-rs/diesel"
-branch = "master"
-=======
-tokio-postgres-rustls = "0.13.0"
->>>>>>> 7e0267bd
+branch = "master"