use diesel::backend::Backend;
use diesel::pg::Pg;
use diesel::query_builder::{AstPass, QueryBuilder, QueryFragment};
use diesel::QueryResult;
use futures::future::BoxFuture;

use crate::{AnsiTransactionManager, AsyncConnection, TransactionManager};

pub struct TransactionBuilder<'a, C> {
    connection: &'a mut C,
    isolation_level: Option<IsolationLevel>,
    read_mode: Option<ReadMode>,
    deferrable: Option<Deferrable>,
}

impl<'a, C> TransactionBuilder<'a, C>
where
    C: AsyncConnection<Backend = Pg, TransactionManager = AnsiTransactionManager>,
{
    pub(crate) fn new(connection: &'a mut C) -> Self {
        Self {
            connection,
            isolation_level: None,
            read_mode: None,
            deferrable: None,
        }
    }

    /// Makes the transaction `READ ONLY`
    ///
    /// # Example
    ///
    /// ```rust
    /// # include!("../doctest_setup.rs");
    /// # use diesel::sql_query;
    /// #
    /// # #[tokio::main(flavor = "current_thread")]
    /// # async fn main() {
    /// #     run_test().await.unwrap();
    /// # }
    /// #
    /// # table! {
    /// #     users_for_read_only {
    /// #         id -> Integer,
    /// #         name -> Text,
    /// #     }
    /// # }
    /// #
    /// # async fn run_test() -> QueryResult<()> {
    /// #     use users_for_read_only::table as users;
    /// #     use users_for_read_only::columns::*;
    /// #     let conn = &mut connection_no_transaction().await;
    /// #     sql_query("CREATE TABLE IF NOT EXISTS users_for_read_only (
    /// #       id SERIAL PRIMARY KEY,
    /// #       name TEXT NOT NULL
    /// #     )").execute(conn).await?;
    /// conn.build_transaction()
    ///     .read_only()
    ///     .run::<_, diesel::result::Error, _>(|conn| Box::pin(async move {
    ///         let read_attempt = users.select(name).load::<String>(conn).await;
    ///         assert!(read_attempt.is_ok());
    ///
    ///         let write_attempt = diesel::insert_into(users)
    ///             .values(name.eq("Ruby"))
    ///             .execute(conn)
    ///             .await;
    ///         assert!(write_attempt.is_err());
    ///
    ///         Ok(())
    ///     }) as _).await?;
    /// #     sql_query("DROP TABLE users_for_read_only").execute(conn).await?;
    /// #     Ok(())
    /// # }
    /// ```
    pub fn read_only(mut self) -> Self {
        self.read_mode = Some(ReadMode::ReadOnly);
        self
    }

    /// Makes the transaction `READ WRITE`
    ///
    /// This is the default, unless you've changed the
    /// `default_transaction_read_only` configuration parameter.
    ///
    /// # Example
    ///
    /// ```rust
    /// # include!("../doctest_setup.rs");
    /// # use diesel::result::Error::RollbackTransaction;
    /// # use diesel::sql_query;
    /// #
    /// # #[tokio::main(flavor = "current_thread")]
    /// # async fn main() {
    /// #     assert_eq!(run_test().await, Err(RollbackTransaction));
    /// # }
    /// #
    /// # async fn run_test() -> QueryResult<()> {
    /// #     use schema::users::dsl::*;
    /// #     let conn = &mut connection_no_transaction().await;
    /// conn.build_transaction()
    ///     .read_write()
    ///     .run(|conn| Box::pin( async move {
    /// #         sql_query("CREATE TABLE IF NOT EXISTS users (
    /// #             id SERIAL PRIMARY KEY,
    /// #             name TEXT NOT NULL
    /// #         )").execute(conn).await?;
    ///         let read_attempt = users.select(name).load::<String>(conn).await;
    ///         assert!(read_attempt.is_ok());
    ///
    ///         let write_attempt = diesel::insert_into(users)
    ///             .values(name.eq("Ruby"))
    ///             .execute(conn)
    ///             .await;
    ///         assert!(write_attempt.is_ok());
    ///
    /// #       Err(RollbackTransaction)
    /// #       /*
    ///         Ok(())
    /// #       */
    ///     }) as _)
    ///     .await
    /// # }
    /// ```
    pub fn read_write(mut self) -> Self {
        self.read_mode = Some(ReadMode::ReadWrite);
        self
    }

    /// Makes the transaction `DEFERRABLE`
    ///
    /// # Example
    ///
    /// ```rust
    /// # include!("../doctest_setup.rs");
    /// #
    /// # #[tokio::main(flavor = "current_thread")]
    /// # async fn main() {
    /// #     run_test().await.unwrap();
    /// # }
    /// #
    /// # async fn run_test() -> QueryResult<()> {
    /// #     use schema::users::dsl::*;
    /// #     let conn = &mut connection_no_transaction().await;
    /// conn.build_transaction()
    ///     .deferrable()
    ///     .run(|conn| Box::pin(async { Ok(()) }))
    ///     .await
    /// # }
    /// ```
    pub fn deferrable(mut self) -> Self {
        self.deferrable = Some(Deferrable::Deferrable);
        self
    }

    /// Makes the transaction `NOT DEFERRABLE`
    ///
    /// This is the default, unless you've changed the
    /// `default_transaction_deferrable` configuration parameter.
    ///
    /// # Example
    ///
    /// ```rust
    /// # include!("../doctest_setup.rs");
    /// #
    /// # #[tokio::main(flavor = "current_thread")]
    /// # async fn main() {
    /// #     run_test().await.unwrap();
    /// # }
    /// #
    /// # async fn run_test() -> QueryResult<()> {
    /// #     use schema::users::dsl::*;
    /// #     let conn = &mut connection_no_transaction().await;
    /// conn.build_transaction()
    ///     .not_deferrable()
    ///     .run(|conn| Box::pin(async { Ok(()) }) as _)
    ///     .await
    /// # }
    /// ```
    pub fn not_deferrable(mut self) -> Self {
        self.deferrable = Some(Deferrable::NotDeferrable);
        self
    }

    /// Makes the transaction `ISOLATION LEVEL READ COMMITTED`
    ///
    /// This is the default, unless you've changed the
    /// `default_transaction_isolation_level` configuration parameter.
    ///
    /// # Example
    ///
    /// ```rust
    /// # include!("../doctest_setup.rs");
    /// #
    /// # #[tokio::main(flavor = "current_thread")]
    /// # async fn main() {
    /// #     run_test().await.unwrap();
    /// # }
    /// #
    /// # async fn run_test() -> QueryResult<()> {
    /// #     use schema::users::dsl::*;
    /// #     let conn = &mut connection_no_transaction().await;
    /// conn.build_transaction()
    ///     .read_committed()
    ///     .run(|conn| Box::pin(async { Ok(()) }) as _)
    ///     .await
    /// # }
    /// ```
    pub fn read_committed(mut self) -> Self {
        self.isolation_level = Some(IsolationLevel::ReadCommitted);
        self
    }

    /// Makes the transaction `ISOLATION LEVEL REPEATABLE READ`
    ///
    /// # Example
    ///
    /// ```rust
    /// # include!("../doctest_setup.rs");
    /// #
    /// # #[tokio::main(flavor = "current_thread")]
    /// # async fn main() {
    /// #     run_test().await.unwrap();
    /// # }
    /// #
    /// # async fn run_test() -> QueryResult<()> {
    /// #     use schema::users::dsl::*;
    /// #     let conn = &mut connection_no_transaction().await;
    /// conn.build_transaction()
    ///     .repeatable_read()
    ///     .run(|conn| Box::pin(async { Ok(()) }) as _)
    ///     .await
    /// # }
    /// ```
    pub fn repeatable_read(mut self) -> Self {
        self.isolation_level = Some(IsolationLevel::RepeatableRead);
        self
    }

    /// Makes the transaction `ISOLATION LEVEL SERIALIZABLE`
    ///
    /// # Example
    ///
    /// ```rust
    /// # include!("../doctest_setup.rs");
    /// #
    /// # #[tokio::main(flavor = "current_thread")]
    /// # async fn main() {
    /// #     run_test().await.unwrap();
    /// # }
    /// #
    /// # async fn run_test() -> QueryResult<()> {
    /// #     use schema::users::dsl::*;
    /// #     let conn = &mut connection_no_transaction().await;
    /// conn.build_transaction()
    ///     .serializable()
    ///     .run(|conn| Box::pin(async { Ok(()) }) as _)
    ///     .await
    /// # }
    /// ```
    pub fn serializable(mut self) -> Self {
        self.isolation_level = Some(IsolationLevel::Serializable);
        self
    }

    /// Runs the given function inside of the transaction
    /// with the parameters given to this builder.
    ///
    /// Returns an error if the connection is already inside a transaction,
    /// or if the transaction fails to commit or rollback
    ///
    /// If the transaction fails to commit due to a `SerializationFailure` or a
    /// `ReadOnlyTransaction` a rollback will be attempted. If the rollback succeeds,
    /// the original error will be returned, otherwise the error generated by the rollback
    /// will be returned. In the second case the connection should be considered broken
    /// as it contains a uncommitted unabortable open transaction.
    pub async fn run<T, E, F>(&mut self, f: F) -> Result<T, E>
    where
        F: FnOnce(&mut C) -> BoxFuture<Result<T, E>> + Send,
        E: From<diesel::result::Error>,
    {
        let mut query_builder = <Pg as Backend>::QueryBuilder::default();
<<<<<<< HEAD
         self.to_sql(&mut query_builder, &Pg)?;
=======
        self.to_sql(&mut query_builder, &Pg)?;
>>>>>>> c4cf2cb5
        let sql = query_builder.finish();

        AnsiTransactionManager::begin_transaction_sql(&mut *self.connection, &sql).await?;
        match f(&mut *self.connection).await {
            Ok(value) => {
                AnsiTransactionManager::commit_transaction(&mut *self.connection).await?;
                Ok(value)
            }
            Err(e) => {
                AnsiTransactionManager::rollback_transaction(&mut *self.connection).await?;
                Err(e)
            }
        }
    }
}

impl<'a, C> QueryFragment<Pg> for TransactionBuilder<'a, C> {
    fn walk_ast<'b>(&'b self, mut out: AstPass<'_, 'b, Pg>) -> QueryResult<()> {
        out.push_sql("BEGIN TRANSACTION");
        if let Some(ref isolation_level) = self.isolation_level {
            isolation_level.walk_ast(out.reborrow())?;
        }
        if let Some(ref read_mode) = self.read_mode {
            read_mode.walk_ast(out.reborrow())?;
        }
        if let Some(ref deferrable) = self.deferrable {
            deferrable.walk_ast(out.reborrow())?;
        }
        Ok(())
    }
}

#[derive(Debug, Clone, Copy)]
enum IsolationLevel {
    ReadCommitted,
    RepeatableRead,
    Serializable,
}

impl QueryFragment<Pg> for IsolationLevel {
    fn walk_ast<'b>(&'b self, mut out: AstPass<'_, 'b, Pg>) -> QueryResult<()> {
        out.push_sql(" ISOLATION LEVEL ");
        match *self {
            IsolationLevel::ReadCommitted => out.push_sql("READ COMMITTED"),
            IsolationLevel::RepeatableRead => out.push_sql("REPEATABLE READ"),
            IsolationLevel::Serializable => out.push_sql("SERIALIZABLE"),
        }
        Ok(())
    }
}

#[derive(Debug, Clone, Copy)]
enum ReadMode {
    ReadOnly,
    ReadWrite,
}

impl QueryFragment<Pg> for ReadMode {
    fn walk_ast<'b>(&'b self, mut out: AstPass<'_, 'b, Pg>) -> QueryResult<()> {
        match *self {
            ReadMode::ReadOnly => out.push_sql(" READ ONLY"),
            ReadMode::ReadWrite => out.push_sql(" READ WRITE"),
        }
        Ok(())
    }
}

#[derive(Debug, Clone, Copy)]
enum Deferrable {
    Deferrable,
    NotDeferrable,
}

impl QueryFragment<Pg> for Deferrable {
    fn walk_ast<'b>(&'b self, mut out: AstPass<'_, 'b, Pg>) -> QueryResult<()> {
        match *self {
            Deferrable::Deferrable => out.push_sql(" DEFERRABLE"),
            Deferrable::NotDeferrable => out.push_sql(" NOT DEFERRABLE"),
        }
        Ok(())
    }
}

#[cfg(test)]
mod tests {
    use super::*;

    #[tokio::test]
    async fn test_transaction_builder_generates_correct_sql() {
        macro_rules! assert_sql {
            ($query:expr, $sql:expr) => {
                let mut query_builder = <Pg as Backend>::QueryBuilder::default();
                $query.to_sql(&mut query_builder, &Pg).unwrap();
                let sql = query_builder.finish();
                assert_eq!(sql, $sql);
            };
        }

        let database_url =
            dbg!(std::env::var("DATABASE_URL")
                .expect("DATABASE_URL must be set in order to run tests"));
        let mut conn = crate::AsyncPgConnection::establish(&database_url)
            .await
            .unwrap();

        assert_sql!(conn.build_transaction(), "BEGIN TRANSACTION");
        assert_sql!(
            conn.build_transaction().read_only(),
            "BEGIN TRANSACTION READ ONLY"
        );
        assert_sql!(
            conn.build_transaction().read_write(),
            "BEGIN TRANSACTION READ WRITE"
        );
        assert_sql!(
            conn.build_transaction().deferrable(),
            "BEGIN TRANSACTION DEFERRABLE"
        );
        assert_sql!(
            conn.build_transaction().not_deferrable(),
            "BEGIN TRANSACTION NOT DEFERRABLE"
        );
        assert_sql!(
            conn.build_transaction().read_committed(),
            "BEGIN TRANSACTION ISOLATION LEVEL READ COMMITTED"
        );
        assert_sql!(
            conn.build_transaction().repeatable_read(),
            "BEGIN TRANSACTION ISOLATION LEVEL REPEATABLE READ"
        );
        assert_sql!(
            conn.build_transaction().serializable(),
            "BEGIN TRANSACTION ISOLATION LEVEL SERIALIZABLE"
        );
        assert_sql!(
            conn.build_transaction()
                .serializable()
                .deferrable()
                .read_only(),
            "BEGIN TRANSACTION ISOLATION LEVEL SERIALIZABLE READ ONLY DEFERRABLE"
        );
    }
}<|MERGE_RESOLUTION|>--- conflicted
+++ resolved
@@ -279,11 +279,7 @@
         E: From<diesel::result::Error>,
     {
         let mut query_builder = <Pg as Backend>::QueryBuilder::default();
-<<<<<<< HEAD
-         self.to_sql(&mut query_builder, &Pg)?;
-=======
         self.to_sql(&mut query_builder, &Pg)?;
->>>>>>> c4cf2cb5
         let sql = query_builder.finish();
 
         AnsiTransactionManager::begin_transaction_sql(&mut *self.connection, &sql).await?;
